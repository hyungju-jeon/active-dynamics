# %%
# Testing SeqVAE components on OpenAI Gymnasium Acrobot environment

import torch
from matplotlib import pyplot as plt
import gymnasium as gym
import torch.nn.functional as F

from actdyn.models.encoder import MLPEncoder
from actdyn.models.decoder import Decoder, LinearMapping, GaussianNoise
from actdyn.models.dynamics import LinearDynamics
from actdyn.models.model import SeqVae
from actdyn.environment.action import LinearActionEncoder
from actdyn.utils.torch_helper import to_np
from actdyn.utils.rollout import Rollout, RolloutBuffer

device = torch.device("cuda" if torch.cuda.is_available() else "cpu")
torch.set_default_device(device)

<<<<<<< HEAD
if __name__ == "__main__":
    gym_env = gym.make('Acrobot-v1')
    obs_dim = gym_env.observation_space.shape[0]  # 6-D observation
    action_space = gym_env.action_space.n         # 3 discrete actions

    latent_dim = obs_dim
    action_bounds = (0, 2)

    # define SeqVAE model components
    encoder = MLPEncoder(input_dim=obs_dim, latent_dim=latent_dim, device=device, hidden_dims=[1])
    decoder = Decoder(
        LinearMapping(latent_dim=latent_dim, output_dim=obs_dim),
        # IdentityMapping(),
        GaussianNoise(output_dim=obs_dim, sigma=0.5),
        device=device,
    )
    dynamics = LinearDynamics(state_dim=latent_dim, device=device)
    action_encoder = LinearActionEncoder(
        action_dim=action_space,
        latent_dim=latent_dim,
        action_bounds=action_bounds,
        device=device
    )

    model = SeqVae(
        encoder=encoder,
        decoder=decoder,
        dynamics=dynamics,
        action_encoder=action_encoder,
        device=device,
    )
=======
# Define environment parameters for the test
gym_env = gym.make('Acrobot-v1')
obs_dim = gym_env.observation_space.shape[0]  # 6-D observation
action_space = gym_env.action_space.n         # 3 discrete actions
latent_dim = obs_dim

# Define SeqVAE model components
encoder = MLPEncoder(input_dim=obs_dim, latent_dim=latent_dim, device=device, hidden_dims=[1])
decoder = Decoder(
    LinearMapping(latent_dim=latent_dim, output_dim=obs_dim),
    GaussianNoise(output_dim=obs_dim, sigma=0.5),
    device=device,
)
dynamics = LinearDynamics(state_dim=latent_dim, device=device)
action_encoder = LinearActionEncoder(input_dim=action_space, latent_dim=latent_dim, device=device)

model = SeqVae(
    encoder=encoder,
    decoder=decoder,
    dynamics=dynamics,
    action_encoder=action_encoder,
    device=device,
)
>>>>>>> 2b7d8848

if __name__ == "__main__":
    # generate random rollouts from Acrobot
    num_samples = 500
    num_steps = 100
    rollout_buffer = RolloutBuffer(num_samples)

    for _ in range(num_samples):
        obs_seq = torch.zeros(num_steps+1, obs_dim, device=device)
        actions = torch.zeros(num_steps, action_space, device=device)

        # reset environment and record initial observation
        obs_raw, _ = gym_env.reset()
        obs_seq[0] = torch.from_numpy(obs_raw).float().to(device)

        # collect trajectory
        for t in range(num_steps):
            a_int = gym_env.action_space.sample()
            a_onehot = F.one_hot(torch.tensor(a_int), num_classes=action_space).float().to(device)
            actions[t] = a_onehot

            obs_raw, _, done, _, _ = gym_env.step(a_int)
            obs_seq[t+1] = torch.from_numpy(obs_raw).float().to(device)
            if done:
                break

        # build rollout
        rollout = Rollout()
        seq_length = obs_seq.size(0) - 1
        for t in range(seq_length):
            rollout.add(
                obs=obs_seq[t].unsqueeze(0),
                action=actions[t].unsqueeze(0),
                next_obs=obs_seq[t+1].unsqueeze(0),
            )
        rollout_buffer.add(rollout)

    # train model end-to-end
    model.action_dim = 2  # latent action dimension
    model.train(
        list(rollout_buffer.as_batch(batch_size=64, shuffle=True)),
        optimizer="AdamW",
        n_epochs=50000,
    )

# %%

    # visualize one stored rollout in latent space vs observations
    raw_rollout = rollout_buffer.buffer[0]  # first rollout
    rollout_dict = raw_rollout.as_dict()

    obs = rollout_dict['obs']        # tensor[T,1,obs_dim]
    obs_traj = obs.squeeze(1)        # now [T, obs_dim]
    obs_traj = obs_traj.unsqueeze(0) # now [1, T, obs_dim]
    obs_traj = obs_traj.to(device)   # move to GPU

    with torch.no_grad():
        enc_z, *_ = model.encoder(obs_traj)

    plt.figure()
    plt.plot(to_np(enc_z[0,:,0]), to_np(enc_z[0,:,1]), '-', label='latent')
    plt.title('Encoded Latent Trajectory')
    plt.legend()
    plt.show()

    # reconstruction plot for the same rollout
    recon = model.decoder(enc_z)
    plt.figure()
    plt.plot(to_np(recon[0]), '-', label='reconstructed obs')
    plt.plot(to_np(obs_traj[0]), '--', label='true obs')
    plt.title('Observation Reconstruction')
    plt.legend()
    plt.show()

# %%

# Quick reconstruction test for encoder + decoder

# generate a batch of random “observations”
batch_size = 64
dummy_obs = torch.randn(batch_size, obs_dim, device=device)

# encode to latent
z, *_ = encoder(dummy_obs.unsqueeze(1))  # [B,1,D] → [B,latent_dim]
z = z.squeeze(1)

# decode back to observation space
recon = decoder(z)

# compute simple MSE reconstruction loss
loss = F.mse_loss(recon, dummy_obs)
print(f"Reconstruction MSE on random test batch: {loss.item():.6f}")

# (optional) visualize a few examples

n_show = 5
for i in range(n_show):
    plt.figure()
    plt.plot(dummy_obs[:,i].cpu().numpy(), '--', label='original')
    plt.plot(recon[:,i].detach().cpu().numpy() * 1000, '-', label='recon')
    plt.title(f"Sample {i} Recon")
    plt.legend()
    plt.show()

# %%<|MERGE_RESOLUTION|>--- conflicted
+++ resolved
@@ -17,44 +17,12 @@
 device = torch.device("cuda" if torch.cuda.is_available() else "cpu")
 torch.set_default_device(device)
 
-<<<<<<< HEAD
-if __name__ == "__main__":
-    gym_env = gym.make('Acrobot-v1')
-    obs_dim = gym_env.observation_space.shape[0]  # 6-D observation
-    action_space = gym_env.action_space.n         # 3 discrete actions
-
-    latent_dim = obs_dim
-    action_bounds = (0, 2)
-
-    # define SeqVAE model components
-    encoder = MLPEncoder(input_dim=obs_dim, latent_dim=latent_dim, device=device, hidden_dims=[1])
-    decoder = Decoder(
-        LinearMapping(latent_dim=latent_dim, output_dim=obs_dim),
-        # IdentityMapping(),
-        GaussianNoise(output_dim=obs_dim, sigma=0.5),
-        device=device,
-    )
-    dynamics = LinearDynamics(state_dim=latent_dim, device=device)
-    action_encoder = LinearActionEncoder(
-        action_dim=action_space,
-        latent_dim=latent_dim,
-        action_bounds=action_bounds,
-        device=device
-    )
-
-    model = SeqVae(
-        encoder=encoder,
-        decoder=decoder,
-        dynamics=dynamics,
-        action_encoder=action_encoder,
-        device=device,
-    )
-=======
 # Define environment parameters for the test
 gym_env = gym.make('Acrobot-v1')
 obs_dim = gym_env.observation_space.shape[0]  # 6-D observation
 action_space = gym_env.action_space.n         # 3 discrete actions
 latent_dim = obs_dim
+action_bounds = (0, 2)
 
 # Define SeqVAE model components
 encoder = MLPEncoder(input_dim=obs_dim, latent_dim=latent_dim, device=device, hidden_dims=[1])
@@ -64,7 +32,12 @@
     device=device,
 )
 dynamics = LinearDynamics(state_dim=latent_dim, device=device)
-action_encoder = LinearActionEncoder(input_dim=action_space, latent_dim=latent_dim, device=device)
+action_encoder = LinearActionEncoder(
+    action_dim=action_space,
+    latent_dim=latent_dim,
+    action_bounds=action_bounds,
+    device=device
+)
 
 model = SeqVae(
     encoder=encoder,
@@ -73,7 +46,6 @@
     action_encoder=action_encoder,
     device=device,
 )
->>>>>>> 2b7d8848
 
 if __name__ == "__main__":
     # generate random rollouts from Acrobot
